/*
 * Copyright (c) 2018, Southwest Research Institute
 * All rights reserved.*
 * utilities.cpp
 *
 *  Created on: Nov 16, 2018
 *      Author: Jorge Nicho
 */

#include <limits>
#include <cmath>
#include <numeric>
#include <algorithm> // std::sort

#include <Eigen/Core>
#include <vtkParametricFunctionSource.h>
#include <vtkOBBTree.h>
#include <vtkIntersectionPolyDataFilter.h>
#include <vtkDelaunay2D.h>
#include <vtkMath.h>
#include <vtkSpline.h>
#include <vtkPolyDataNormals.h>
#include <vtkKdTreePointLocator.h>
#include <vtkDoubleArray.h>
#include <vtkPointData.h>
#include <vtkCellData.h>
#include <vtkTriangle.h>
#include <vtkDoubleArray.h>
#include <vtkSmartPointer.h>
#include <vtkPolyData.h>
#include <vtk_viewer/vtk_utils.h>
#include <vtkReverseSense.h>
#include <vtkImplicitDataSet.h>
#include <vtkCutter.h>
#include <vtkCellLocator.h>
#include <vtkGenericCell.h>
#include <vtkTriangleFilter.h>
#include <tool_path_planner/utilities.h>
#include <console_bridge/console.h>
#include <pcl/features/moment_of_inertia_estimation.h>

namespace tool_path_planner
{
typedef std::tuple<double, Eigen::Isometry3d, int> wp_tuple;
typedef std::list<wp_tuple> tlist;
typedef std::list<wp_tuple>::iterator tlist_it;

void flipPointOrder(ToolPath& path)
{
  // Reverse the order of the segments
  std::reverse(std::begin(path), std::end(path));

  // Reverse the order of the points in each segment
  for (auto& s : path)
    std::reverse(std::begin(s), std::end(s));

  // Next rotate each pose around the z-axis 180 degrees
  for (auto& s : path)
    for (auto& p : s)
      p *= Eigen::AngleAxisd(M_PI, Eigen::Vector3d::UnitZ());
}

tool_path_planner::ToolPathSegmentData toToolPathSegmentData(const tool_path_planner::ToolPathSegment& tool_path_segment)
{
  using namespace Eigen;

  tool_path_planner::ToolPathSegmentData tool_path_segment_data;
  tool_path_segment_data.line = vtkSmartPointer<vtkPolyData>::New();
  tool_path_segment_data.derivatives = vtkSmartPointer<vtkPolyData>::New();

  // set vertex (cell) normals
  vtkSmartPointer<vtkPoints> points = vtkSmartPointer<vtkPoints>::New();
  vtkSmartPointer<vtkDoubleArray> line_normals = vtkSmartPointer<vtkDoubleArray>::New();
  line_normals->SetNumberOfComponents(3);  // 3d normals (ie x,y,z)
  line_normals->SetNumberOfTuples(static_cast<long>(tool_path_segment.size()));
  vtkSmartPointer<vtkDoubleArray> der_normals = vtkSmartPointer<vtkDoubleArray>::New();
  der_normals->SetNumberOfComponents(3);  // 3d normals (ie x,y,z)
  der_normals->SetNumberOfTuples(static_cast<long>(tool_path_segment.size()));

  int idx = 0;
  for (auto& pose : tool_path_segment)
  {
    Vector3d point, vx, vy, vz;
    point = pose.translation();
    vx = pose.linear().col(0);
    vx *= -1.0;
    vy = pose.linear().col(1);
    vz = pose.linear().col(2);
    points->InsertNextPoint(point.data());
    line_normals->SetTuple(idx, vz.data());
    der_normals->SetTuple(idx, vx.data());

    idx++;
  }
  tool_path_segment_data.line->SetPoints(points);
  tool_path_segment_data.line->GetPointData()->SetNormals(line_normals);
  tool_path_segment_data.derivatives->GetPointData()->SetNormals(der_normals);
  tool_path_segment_data.derivatives->SetPoints(points);

  return tool_path_segment_data;
}

tool_path_planner::ToolPathData toToolPathData(const tool_path_planner::ToolPath& tool_path)
{
  using namespace Eigen;

  tool_path_planner::ToolPathData tool_path_data;
  for (const auto& tool_path_segment : tool_path)
  {
    tool_path_planner::ToolPathSegmentData tool_path_segment_data = toToolPathSegmentData(tool_path_segment);
    tool_path_data.push_back(tool_path_segment_data);
  }

  return tool_path_data;
}

tool_path_planner::ToolPathsData toToolPathsData(const tool_path_planner::ToolPaths& tool_paths)
{
  using namespace Eigen;

  tool_path_planner::ToolPathsData tool_paths_data;
  for (const auto& tool_path : tool_paths)
  {
    tool_path_planner::ToolPathData tool_path_data = toToolPathData(tool_path);
    tool_paths_data.push_back(tool_path_data);
  }

  return tool_paths_data;
}

Eigen::Matrix3d toRotationMatrix(const Eigen::Vector3d& vx, const Eigen::Vector3d& vy, const Eigen::Vector3d& vz)
{
  using namespace Eigen;
  Matrix3d rot;
  rot.block(0, 0, 1, 3) = Vector3d(vx.x(), vy.x(), vz.x()).array().transpose();
  rot.block(1, 0, 1, 3) = Vector3d(vx.y(), vy.y(), vz.y()).array().transpose();
  rot.block(2, 0, 1, 3) = Vector3d(vx.z(), vy.z(), vz.z()).array().transpose();
  return rot;
}

bool toHalfedgeConfigMsg(noether_msgs::HalfedgeEdgeGeneratorConfig& config_msg,
                         const HalfedgeEdgeGenerator::Config& config)
{
  config_msg.min_num_points = config.min_num_points;
  config_msg.normal_averaging = config.normal_averaging;
  config_msg.normal_search_radius = config.normal_search_radius;
  config_msg.normal_influence_weight = config.normal_influence_weight;
  config_msg.point_spacing_method = static_cast<int>(config.point_spacing_method);
  config_msg.point_dist = config.point_dist;
  return true;
}

bool toEigenValueConfigMsg(noether_msgs::EigenValueEdgeGeneratorConfig& config_msg,
                           const EigenValueEdgeGenerator::Config& config)
{
  config_msg.octree_res = config.octree_res;
  config_msg.search_radius = config.search_radius;
  config_msg.num_threads = config.num_threads;
  config_msg.neighbor_tol = config.neighbor_tol;
  config_msg.edge_cluster_min = config.edge_cluster_min;
  config_msg.kdtree_epsilon = config.kdtree_epsilon;
  config_msg.min_projection_dist = config.min_projection_dist;
  config_msg.max_intersecting_voxels = config.max_intersecting_voxels;
  config_msg.merge_dist = config.merge_dist;
  config_msg.split_by_axes = config.split_by_axes;
  return true;
}

bool toSurfaceWalkConfigMsg(noether_msgs::SurfaceWalkRasterGeneratorConfig& config_msg,
                            const SurfaceWalkRasterGenerator::Config& config)
{
  config_msg.point_spacing = config.point_spacing;
  config_msg.raster_spacing = config.raster_spacing;
  config_msg.tool_offset = config.tool_offset;
  config_msg.intersection_plane_height = config.intersection_plane_height;
  config_msg.min_hole_size = config.min_hole_size;
  config_msg.min_segment_size = config.min_segment_size;
  config_msg.raster_rot_offset = config.raster_rot_offset;
  config_msg.generate_extra_rasters = config.generate_extra_rasters;

  config_msg.cut_direction.x = config.cut_direction[0];
  config_msg.cut_direction.y = config.cut_direction[1];
  config_msg.cut_direction.z = config.cut_direction[2];
  return true;
}

bool toPlaneSlicerConfigMsg(noether_msgs::PlaneSlicerRasterGeneratorConfig& config_msg,
                            const PlaneSlicerRasterGenerator::Config& config)
{
  config_msg.point_spacing = config.point_spacing;
  config_msg.raster_spacing = config.raster_spacing;
  config_msg.min_hole_size = config.min_hole_size;
  config_msg.min_segment_size = config.min_segment_size;
  config_msg.raster_rot_offset = config.raster_rot_offset;
  config_msg.raster_wrt_global_axes = config.raster_wrt_global_axes;

  config_msg.raster_direction.x = config.raster_direction.x();
  config_msg.raster_direction.y = config.raster_direction.y();
  config_msg.raster_direction.z = config.raster_direction.z();

  return true;
}

bool toHalfedgeConfig(HalfedgeEdgeGenerator::Config& config,
                      const noether_msgs::HalfedgeEdgeGeneratorConfig& config_msg)
{
  config.min_num_points = config_msg.min_num_points;
  config.normal_averaging = config_msg.normal_averaging;
  config.normal_search_radius = config_msg.normal_search_radius;
  config.normal_influence_weight = config_msg.normal_influence_weight;
  config.point_spacing_method =
      static_cast<tool_path_planner::HalfedgeEdgeGenerator::PointSpacingMethod>(config_msg.point_spacing_method);
  config.point_dist = config_msg.point_dist;
  return true;
}

bool toEigenValueConfig(EigenValueEdgeGenerator::Config& config,
                        const noether_msgs::EigenValueEdgeGeneratorConfig& config_msg)
{
  config.octree_res = config_msg.octree_res;
  config.search_radius = config_msg.search_radius;
  config.num_threads = config_msg.num_threads;
  config.neighbor_tol = config_msg.neighbor_tol;
  config.edge_cluster_min = config_msg.edge_cluster_min;
  config.kdtree_epsilon = config_msg.kdtree_epsilon;
  config.min_projection_dist = config_msg.min_projection_dist;
  config.max_intersecting_voxels = config_msg.max_intersecting_voxels;
  config.merge_dist = config_msg.merge_dist;
  return true;
}

bool toSurfaceWalkConfig(SurfaceWalkRasterGenerator::Config& config,
                         const noether_msgs::SurfaceWalkRasterGeneratorConfig& config_msg)
{
  config.point_spacing = config_msg.point_spacing;
  config.raster_spacing = config_msg.raster_spacing;
  config.tool_offset = config_msg.tool_offset;
  config.intersection_plane_height = config_msg.intersection_plane_height;
  config.min_hole_size = config_msg.min_hole_size;
  config.min_segment_size = config_msg.min_segment_size;
  config.raster_rot_offset = config_msg.raster_rot_offset;
  config.generate_extra_rasters = config_msg.generate_extra_rasters;

  config.cut_direction[0] = config_msg.cut_direction.x;
  config.cut_direction[1] = config_msg.cut_direction.y;
  config.cut_direction[2] = config_msg.cut_direction.z;

  return true;
}

bool toPlaneSlicerConfig(PlaneSlicerRasterGenerator::Config& config,
                         const noether_msgs::PlaneSlicerRasterGeneratorConfig& config_msg)
{
  config.point_spacing = config_msg.point_spacing;
  config.raster_spacing = config_msg.raster_spacing;
  config.min_hole_size = config_msg.min_hole_size;
  config.min_segment_size = config_msg.min_segment_size;
  config.raster_rot_offset = config_msg.raster_rot_offset;
  config.raster_wrt_global_axes = config_msg.raster_wrt_global_axes;

  // Check that the raster direction was set; we are not interested in direction [0,0,0]
  Eigen::Vector3d test_raster_direction;
  test_raster_direction.x() = config_msg.raster_direction.x;
  test_raster_direction.y() = config_msg.raster_direction.y;
  test_raster_direction.z() = config_msg.raster_direction.z;
  if (!test_raster_direction.isApprox(Eigen::Vector3d::Zero()))
  {
    config.raster_direction = test_raster_direction;
  }

  return true;
}

bool createToolPathSegment(const pcl::PointCloud<pcl::PointNormal>& cloud_normals,
                           const std::vector<int>& indices,
                           ToolPathSegment& segment)
{
  using namespace pcl;
  using namespace Eigen;

  Isometry3d pose;
  Vector3d x_dir, z_dir, y_dir;
  std::vector<int> cloud_indices;
  if (indices.empty())
  {
    cloud_indices.resize(cloud_normals.size());
    std::iota(cloud_indices.begin(), cloud_indices.end(), 0);
  }
  else
  {
    cloud_indices.assign(indices.begin(), indices.end());
  }

  for (std::size_t i = 0; i < cloud_indices.size() - 1; i++)
  {
    std::size_t idx_current = cloud_indices[i];
    std::size_t idx_next = cloud_indices[i + 1];
    if (idx_current >= cloud_normals.size() || idx_next >= cloud_normals.size())
    {
      CONSOLE_BRIDGE_logError(
          "Invalid indices (current: %lu, next: %lu) for point cloud were passed", idx_current, idx_next);
      return false;
    }
    const PointNormal& p1 = cloud_normals[idx_current];
    const PointNormal& p2 = cloud_normals[idx_next];
    x_dir = (p2.getVector3fMap() - p1.getVector3fMap()).normalized().cast<double>();
    z_dir = Vector3d(p1.normal_x, p1.normal_y, p1.normal_z).normalized();
    y_dir = z_dir.cross(x_dir).normalized();

    pose = Translation3d(p1.getVector3fMap().cast<double>());
    pose.matrix().block<3, 3>(0, 0) = tool_path_planner::toRotationMatrix(x_dir, y_dir, z_dir);
    segment.push_back(pose);
  }

  // last pose
  Eigen::Isometry3d p = segment.back();
  p.translation().x() = cloud_normals[cloud_indices.back()].x;
  p.translation().y() = cloud_normals[cloud_indices.back()].y;
  p.translation().z() = cloud_normals[cloud_indices.back()].z;
  segment.push_back(p);

  return true;
}

// this is a helper function for splitPaths()
double getDistance(Eigen::Isometry3d t1, Eigen::Isometry3d t2)
{
  auto p1 = t1.translation();
  auto p2 = t2.translation();
  return sqrt(pow(p1.x() - p2.x(), 2) + pow(p1.y() - p2.y(), 2) + pow(p1.z() - p2.z(), 2));
}

ToolPaths splitSegments(const ToolPaths& tool_paths, double max_segment_length)
{
  ToolPaths new_tool_paths;
  for (ToolPath tool_path : tool_paths)
  {
    ToolPath new_tool_path;
    for (auto seg : tool_path)
    {
      // calculate total segment length
      double total_segment_length = 0.0;
      for (std::size_t point_i = 0; point_i < seg.size() - 1; ++point_i)
      {
        total_segment_length += getDistance(seg[point_i], seg[point_i + 1]);
      }
      int num_cuts = int(ceil(total_segment_length / max_segment_length));
      double segment_length = total_segment_length / num_cuts;
      double dist_from_start = 0.0;
      std::size_t point_i = 1;
      for (int cut_i = 0; cut_i < num_cuts; ++cut_i)
      {
        ToolPathSegment new_seg;
        new_seg.push_back(seg[point_i - 1]);
        while (dist_from_start < segment_length * (cut_i + 1) && point_i < seg.size())
        {
          new_seg.push_back(seg[point_i]);
          dist_from_start += getDistance(seg[point_i - 1], seg[point_i]);
          point_i += 1;
        }
        new_tool_path.push_back(new_seg);
      }
    }
    new_tool_paths.push_back(new_tool_path);
  }
  return new_tool_paths;
}

ToolPaths reverseOddRasters(const ToolPaths& tool_paths, RasterStyle raster_style)
{
  ToolPaths new_tool_paths;
  bool is_odd = false;
  int q = 0;
  for (auto tool_path : tool_paths)
  {
    ToolPath new_tool_path;
    if (!is_odd)
    {
      for (auto seg : tool_path)
      {
        new_tool_path.push_back(seg);
      }
    }  // end if !is_odd
    else
    {  // reverse order of segments,
      for (long int i = tool_path.size() - 1; i >= 0; i--)
      {
        ToolPathSegment new_segment;
        for (long int j = tool_path[i].size() - 1; j >= 0; j--)
        {
          // rotate around z-axis of waypoint by 180 degrees (PI)
          Eigen::Isometry3d waypoint = tool_path[i][j];
          if (raster_style == FLIP_ORIENTATION_ON_REVERSE_STROKES)
            waypoint.rotate(Eigen::AngleAxisd(4 * atan(1), Eigen::Vector3d::UnitZ()));
          new_segment.push_back(waypoint);
        }
        new_tool_path.push_back(new_segment);
      }
    }
    new_tool_paths.push_back(new_tool_path);
    is_odd = !is_odd;
  }
  return new_tool_paths;
}

double computeOffsetSign(const ToolPathSegment& adjusted_segment, const ToolPathSegment& away_from_segment)
{
  double offset_sign = 1;
  Eigen::Isometry3d waypoint1 = adjusted_segment[0];
  Eigen::Isometry3d waypoint2 = away_from_segment[0];
  Eigen::Vector3d v = waypoint2.translation() - waypoint1.translation();
  Eigen::Matrix4d H = waypoint1.matrix();
  double dot_product = v.x() * H(0, 1) + v.y() * H(1, 1) + v.z() * H(2, 1);
  if (dot_product > 0.0)
    offset_sign = -1;
  return (offset_sign);
}

Eigen::Vector3d computePathDirection(const ToolPath& path)
{
  // TODO check for zero waypoints in either 1st or last segment and do something reasonable
  Eigen::Vector3d v;
  ToolPathSegment seg = path[0];
  Eigen::Isometry3d waypoint1 = seg[0];  // first waypoint in path
  seg = path[path.size() - 1];
  Eigen::Isometry3d waypoint2 = seg[seg.size() - 1];  // last waypoint in path
  v = waypoint2.translation() - waypoint1.translation();
  v.normalize();
  return (v);
}

double computePathDistance(const ToolPath& path, const Eigen::Isometry3d waypoint)
{
  double dist;

  return (dist);
}

bool compare_tuple(wp_tuple& first, wp_tuple& second) { return (std::get<0>(first) < std::get<0>(second)); }

ToolPaths addExtraPaths(const ToolPaths& tool_paths, double offset_distance)
{
  ToolPaths new_tool_paths;
  ToolPath first_dup_tool_path;  // this tool path mimics first tool_path, but offset by -y and in reverse order
  ToolPath temp_path = tool_paths[0];
  double offset_sign = 1.0;

  // duplicate first raster with an offset and add as first raster
  std::reverse(temp_path.begin(), temp_path.end());  // reverse the order of segments first
  for (ToolPathSegment seg : temp_path)
  {
    if (tool_paths.size() > 1)
    {
      ToolPath tp2 = tool_paths[1];
      offset_sign = computeOffsetSign(seg, tp2[0]);
    }
    ToolPathSegment new_segment;
    for (int i = 0; i < seg.size(); i++)
    {
      Eigen::Isometry3d waypoint = seg[i];
      Eigen::Matrix4d H = waypoint.matrix();
      waypoint.translation().x() += offset_sign * offset_distance * H(0, 1);
      waypoint.translation().y() += offset_sign * offset_distance * H(1, 1);
      waypoint.translation().z() += offset_sign * offset_distance * H(2, 1);
      new_segment.push_back(waypoint);
    }
    first_dup_tool_path.push_back(new_segment);
  }
  new_tool_paths.push_back(first_dup_tool_path);

  // add all the existing rasters to the new tool_path
  for (auto tool_path : tool_paths)
  {
    new_tool_paths.push_back(tool_path);
  }

  // duplicate last raster with an offset and add as last raster
  ToolPath last_dup_tool_path;  // this tool path mimics last tool_path, but offset by +y and in reverse order
  temp_path = tool_paths[tool_paths.size() - 1];
  std::reverse(temp_path.begin(), temp_path.end());  // reverse the segment order first
  for (ToolPathSegment seg : temp_path)
  {
    if (tool_paths.size() > 1)
    {
      ToolPath tp2 = tool_paths[tool_paths.size() - 2];
      offset_sign = computeOffsetSign(seg, tp2[0]);
    }

    ToolPathSegment new_segment;
    for (int i = 0; i < seg.size(); i++)
    {
      Eigen::Isometry3d waypoint = seg[i];
      Eigen::Matrix4d H = waypoint.matrix();
      waypoint.translation().x() += offset_sign * offset_distance * H(0, 1);
      waypoint.translation().y() += offset_sign * offset_distance * H(1, 1);
      waypoint.translation().z() += offset_sign * offset_distance * H(2, 1);
      new_segment.push_back(waypoint);
    }
    last_dup_tool_path.push_back(new_segment);
  }
  new_tool_paths.push_back(last_dup_tool_path);

  return new_tool_paths;
}

ToolPath splitByAxes(const ToolPathSegment& tool_path_segment)
{
  // Sanity check - tool path segment must not be empty
  if (tool_path_segment.size() == 0)
  {
    ROS_WARN_STREAM("Tool path segment 0 is empty.");
    ToolPath tp;
    tp.push_back(tool_path_segment);
    return tp;
  }

  // Get major and middle axis (we don't care about minor axis)
  pcl::PointCloud<pcl::PointXYZ>::Ptr cloud = boost::make_shared<pcl::PointCloud<pcl::PointXYZ>>();
  for (Eigen::Isometry3d p: tool_path_segment)
  {
    pcl::PointXYZ point(float(p.translation().x()), float(p.translation().y()), float(p.translation().z()));
    cloud->push_back(point);
  }
  pcl::MomentOfInertiaEstimation<pcl::PointXYZ> moment;
  moment.setInputCloud(cloud);
  moment.compute();
  Eigen::Vector3f major_axis, middle_axis, minor_axis;
  if(!moment.getEigenVectors(major_axis, middle_axis, minor_axis))
  {
    ROS_ERROR_STREAM("Could not compute Eigen Vectors.");
  }
  // Calculated perpendicular (and parallel to plane) axis using triple product
  Eigen::Vector3f perp_axis = major_axis.cross(middle_axis).cross(major_axis);
  // Normalize vectors
  perp_axis.normalize();
  major_axis.normalize();
  // Call base function
  return splitByAxes(tool_path_segment, major_axis, perp_axis);
}

ToolPath splitByAxes(const ToolPathSegment& tool_path_segment, const Eigen::Vector3f& axis_1, const Eigen::Vector3f& axis_2)
{
  // Sanity check - tool path segment must not be empty
  if (tool_path_segment.size() == 0)
  {
    ROS_WARN_STREAM("Tool path segment 0 is empty.");
    ToolPath tp;
    tp.push_back(tool_path_segment);
    return tp;
  }

  ToolPath new_tool_path;
  std::vector<Eigen::Vector3f> vectors = {
    -1 * axis_1 + -1 * axis_2,
    -1 * axis_1 +      axis_2,
         axis_1 +      axis_2,
         axis_1 + -1 * axis_2
  };
  // Get indices to cut tool path at
  std::set<int> cut_indices;

  Eigen::Vector3f path_center(0.0, 0.0, 0.0);
  for (std::size_t index = 0; index < tool_path_segment.size(); ++index)
  {
    Eigen::Isometry3d p = tool_path_segment[index];
    path_center[0] += p.translation().x();
    path_center[1] += p.translation().y();
    path_center[2] += p.translation().z();
  }

  path_center = path_center / tool_path_segment.size();

  for (Eigen::Vector3f vector : vectors)
  {
    float max_dot = std::numeric_limits<float>::min();
    int max_index = -1;
    for (std::size_t index = 0; index < tool_path_segment.size(); ++index)
    {
      Eigen::Isometry3d p = tool_path_segment[index];
      Eigen::Vector3f v(float(p.translation().x() - path_center[0]), float(p.translation().y() - path_center[1]), float(p.translation().z() - path_center[2]));
      float dot = vector.dot(v);
      if (dot > max_dot)
      {
        max_dot = dot;
        max_index = int(index);
      }
    }
    cut_indices.insert(max_index);
  }
  // Cut segment into smaller segments (at cut indices)
  for (std::set<int>::iterator i = cut_indices.begin(); i != cut_indices.end(); ++i)
  {
    ToolPathSegment new_tool_path_segment;
    int current_index = *i;
    int next_index;
    if (std::next(i, 1) == cut_indices.end())
    {
      next_index = *cut_indices.begin();
    }
    else
    {
      next_index = *std::next(i, 1);
    }
    while (current_index != next_index)
    {
      new_tool_path_segment.push_back(tool_path_segment[std::size_t(current_index)]);
      current_index = (current_index + 1) % int(tool_path_segment.size());
    }
    new_tool_path.push_back(new_tool_path_segment);
  }
  return new_tool_path;
}

ToolPaths splitByAxes(const ToolPaths& tool_paths)
{
  if (tool_paths.size() == 0)
  {
    ROS_WARN_STREAM("Tool paths is empty.");
    return tool_paths;
  }

  ToolPaths new_tool_paths;

  for (std::size_t tool_path_index = 0; tool_path_index < tool_paths.size(); ++tool_path_index)
  {
    ToolPath tool_path = tool_paths[tool_path_index];
    ToolPath new_tool_path;
    for (ToolPathSegment tool_path_segment : tool_path)
    {
      // Split segement into multiple sub-segments
      ToolPath tool_path_to_merge = splitByAxes(tool_path_segment);
      // Merge sub-segments with the other sub-segments (for this tool path)
      new_tool_path.insert(new_tool_path.end(), tool_path_to_merge.begin(), tool_path_to_merge.end());
    }
    new_tool_paths.push_back(new_tool_path);
  }
  return new_tool_paths;
}

ToolPaths splitByAxes(const ToolPaths& tool_paths, const Eigen::Vector3f& axis_1, const Eigen::Vector3f& axis_2)
{
  if (tool_paths.size() == 0)
  {
    ROS_WARN_STREAM("Tool paths is empty.");
    return tool_paths;
  }

  ToolPaths new_tool_paths;

  for (std::size_t tool_path_index = 0; tool_path_index < tool_paths.size(); ++tool_path_index)
  {
    ToolPath tool_path = tool_paths[tool_path_index];
    ToolPath new_tool_path;
    for (ToolPathSegment tool_path_segment : tool_path)
    {
      // Split segement into multiple sub-segments
      ToolPath tool_path_to_merge = splitByAxes(tool_path_segment, axis_1, axis_2);
      // Merge sub-segments with the other sub-segments (for this tool path)
      new_tool_path.insert(new_tool_path.end(), tool_path_to_merge.begin(), tool_path_to_merge.end());
    }
    new_tool_paths.push_back(new_tool_path);
  }
  return new_tool_paths;
}

void testAndMark(tlist_it& item1, tlist_it& item2, double point_spacing)
{
  int mark1 = std::get<2>(*item1);
  int mark2 = std::get<2>(*item2);
  //  Eigen::Isometry3d wp1 = std::get<1>(*item1);
  //  Eigen::Isometry3d wp2 = std::get<1>(*item2);
  //  Eigen::Vector3d v = wp1.translation() - wp2.translation();
  //  if (v.norm() < 0.75 * point_spacing)
  double dist = fabs(std::get<0>(*item1) - std::get<0>(*item2));
  if (dist < 0.75 * point_spacing)
  {
    if (mark1 == 1 && mark2 == 0)
    {
      std::get<2>(*item2) = -1;
    }
    else if (mark2 == 1 && mark1 == 0)
    {
      std::get<2>(*item1) = -1;
    }
  }
}

tlist pruneList(tlist& waypoint_list, double point_spacing)
{
  // mark any shifted waypoint for deletion if its got an original neighbor close by
  tlist_it first = waypoint_list.begin();
  tlist_it second = std::next(waypoint_list.begin(), 1);
  tlist_it third = std::next(waypoint_list.begin(), 2);
  testAndMark(first, second, point_spacing);
  testAndMark(first, third, point_spacing);
  testAndMark(second, third, point_spacing);
  for (tlist_it it = std::next(waypoint_list.begin(), 2); it != waypoint_list.end(); it++)
  {
    tlist_it it2 = std::next(it, -2);
    tlist_it it1 = std::next(it, -1);
    testAndMark(it2, it1, point_spacing);
    testAndMark(it2, it, point_spacing);
    testAndMark(it1, it, point_spacing);
  }

  tlist new_list;
  for (tlist_it it = waypoint_list.begin(); it != waypoint_list.end(); it++)
  {
    if (std::get<2>(*it) != -1)
    {
      new_list.push_back(*it);
    }
  }
  return (new_list);
}

ToolPath sortAndSegment(std::list<std::tuple<double, Eigen::Isometry3d, int> >& waypoint_list, double point_spacing)
{
  ToolPath new_tool_path;
  ToolPathSegment seg;

  waypoint_list.sort(compare_tuple);
  // we now have a sorted list including all points offset from adjacent rasters but marked with a 0 and originals
  // marked with a 1

  // next, we prune those marked with 0 if they are close to those marked with 1
  waypoint_list = pruneList(waypoint_list, point_spacing);

  // next, we prune those simply too close to one another
  Eigen::Isometry3d last_wp = std::get<1>(waypoint_list.front());
  double last_dot = std::get<0>(waypoint_list.front());
  seg.push_back(last_wp);
  int q = 0;
  for (wp_tuple waypoint_tuple : waypoint_list)
  {
    Eigen::Isometry3d waypoint = std::get<1>(waypoint_tuple);
    int mark = std::get<2>(waypoint_tuple);
    Eigen::Vector3d v = waypoint.translation() - last_wp.translation();
    double cart_spacing = v.norm();
    double dot_spacing = std::get<0>(waypoint_tuple) - last_dot;

    // complex if statement
    // spacing computed using dot-distance is close to the point spacing AND
    // spacing computed using cartesian distance is close to point spacing
    // then add add to segment
    if (dot_spacing > .7 * point_spacing && dot_spacing <= 1.3 * point_spacing && cart_spacing > .7 * point_spacing &&
            cart_spacing <= 1.3 * point_spacing ||
        (mark == 1 && dot_spacing > 0.0 && cart_spacing < 1.3 * point_spacing))
    {
      seg.push_back(waypoint);
      last_wp = waypoint;
      last_dot = std::get<0>(waypoint_tuple);
    }
<<<<<<< HEAD
    else if (dot_spacing > 1.3 * point_spacing && cart_spacing > 1.3 * point_spacing)  // only add extra if dot spacing
                                                                                       // is large
    {                                                                                  // start a new segment
=======
    // only add extra if dot spacing is large
    else if (dot_spacing > 1.3 * point_spacing && cart_spacing > 1.3 * point_spacing)
    {
      // start a new segment
>>>>>>> 01bec84f
      if (seg.size() > 3)
      {
        new_tool_path.push_back(seg);  // throw away very short segments
      }
      seg.clear();
      seg.push_back(waypoint);
      last_wp = waypoint;
      last_dot = std::get<0>(waypoint_tuple);
    }
    else
    {  // skip unless last in list, significantly spaced from last waypoint, but not too far
      if (q == waypoint_list.size() - 1 && dot_spacing > .3 * point_spacing && cart_spacing < 1.3 * point_spacing)
      {
<<<<<<< HEAD
        //        seg.push_back(waypoint);  // keep the last on regardless of distance to proces up to the defined edges
=======
        // seg.push_back(waypoint);  // keep the last on regardless of distance to proces up to the defined edges
>>>>>>> 01bec84f
        last_dot = std::get<0>(waypoint_tuple);
      }
    }
    q++;
  }  // end for every waypoint in waypoint_list
  if (seg.size() > 3)
  {
    new_tool_path.push_back(seg);
  }
  return (new_tool_path);
}

ToolPaths addExtraWaypoints(const ToolPaths& tool_paths, double raster_spacing, double point_spacing)
{
  ToolPaths new_tool_paths;
  double offset_sign = 1;

  if (tool_paths.size() > 1)
  {
    ToolPath tool_path1 = tool_paths[0];
    ToolPath tool_path2 = tool_paths[1];
    offset_sign = computeOffsetSign(tool_path1[0], tool_path2[0]);
  }

  for (size_t i = 0; i < tool_paths.size(); i++)
  {
    // create a list of tuple containing the waypoints in this tool_path and its distance along the path
    // add to this list the waypoints and distances of the previous and next path offset into this path
    // sort the list
    // using sorted list, create new_tool_path by:
    // add a new point if it is approximately point_spacing from the previous point
    // end the old and start a new segment when the new point is significantly more than the point_spacing from previous
    // waypoint
    ToolPath tool_path = tool_paths[i];
    std::list<std::tuple<double, Eigen::Isometry3d, int> > waypoint_list;  // once sorted this list will be the order of
                                                                           // the segments
    Eigen::Vector3d path_dir = computePathDirection(tool_path);
    ToolPathSegment sseg = tool_path[0];
    Eigen::Vector3d path_start = sseg[0].translation();

    if (i == 0)  // duplicate first tool_path but offset
    {
      for (ToolPathSegment seg : tool_path)  // add tool_path's waypoints to the list
      {
        for (Eigen::Isometry3d waypoint : seg)
        {
          Eigen::Matrix4d H = waypoint.matrix();
          waypoint.translation().x() += offset_sign * raster_spacing * H(0, 1);
          waypoint.translation().y() += offset_sign * raster_spacing * H(1, 1);
          waypoint.translation().z() += offset_sign * raster_spacing * H(2, 1);
          Eigen::Vector3d v = waypoint.translation() - path_start;
          std::tuple<double, Eigen::Isometry3d, int> p(path_dir.dot(v), waypoint, 0);
          waypoint_list.push_back(p);
        }  // end for every waypoint in segment
      }    // end for every segment in path
      new_tool_paths.push_back(sortAndSegment(waypoint_list, point_spacing));
      waypoint_list.clear();
    }  // end duplication of fist tool_path but offset

    for (ToolPathSegment seg : tool_path)  // add tool_path's waypoints to the list
    {
      for (Eigen::Isometry3d waypoint : seg)
      {
        Eigen::Vector3d v = waypoint.translation() - path_start;
        std::tuple<double, Eigen::Isometry3d, int> p(path_dir.dot(v), waypoint, 1);
        waypoint_list.push_back(p);
      }  // end for every waypoint in segment
    }    // end for every segment in path
    if (i > 0)
    {
      ToolPath prev_tool_path = tool_paths[i - 1];
      for (ToolPathSegment seg : prev_tool_path)  // add previous tool_path's waypoints to the list
      {
        for (Eigen::Isometry3d waypoint : seg)
        {
          Eigen::Matrix4d H = waypoint.matrix();
          waypoint.translation().x() -= offset_sign * raster_spacing * H(0, 1);
          waypoint.translation().y() -= offset_sign * raster_spacing * H(1, 1);
          waypoint.translation().z() -= offset_sign * raster_spacing * H(2, 1);
          Eigen::Vector3d v = waypoint.translation() - path_start;
          std::tuple<double, Eigen::Isometry3d, int> p(path_dir.dot(v), waypoint, 0);
          waypoint_list.push_back(p);
        }  // end for every waypoint in segment
      }    // end for every segment in path
    }
    if (i < tool_paths.size() - 1)
    {
      ToolPath next_tool_path = tool_paths[i + 1];
      for (ToolPathSegment seg : next_tool_path)  // add next tool_path's waypoints to the list
      {
        for (Eigen::Isometry3d waypoint : seg)
        {
          Eigen::Matrix4d H = waypoint.matrix();
          waypoint.translation().x() += offset_sign * raster_spacing * H(0, 1);
          waypoint.translation().y() += offset_sign * raster_spacing * H(1, 1);
          waypoint.translation().z() += offset_sign * raster_spacing * H(2, 1);
          Eigen::Vector3d v = waypoint.translation() - path_start;
          std::tuple<double, Eigen::Isometry3d, int> p(path_dir.dot(v), waypoint, 0);
          waypoint_list.push_back(p);
        }  // end for every waypoint in segment
      }    // end for every segment in path
    }
    new_tool_paths.push_back(sortAndSegment(waypoint_list, point_spacing));
    waypoint_list.clear();
    // duplicate last tool_path but offset
    if (i == tool_paths.size() - 1)
    {
      for (ToolPathSegment seg : tool_path)  // add tool_path's waypoints to the list
      {
        for (Eigen::Isometry3d waypoint : seg)
        {
          Eigen::Matrix4d H = waypoint.matrix();
          waypoint.translation().x() -= offset_sign * raster_spacing * H(0, 1);
          waypoint.translation().y() -= offset_sign * raster_spacing * H(1, 1);
          waypoint.translation().z() -= offset_sign * raster_spacing * H(2, 1);
          Eigen::Vector3d v = waypoint.translation() - path_start;
          std::tuple<double, Eigen::Isometry3d, int> p(path_dir.dot(v), waypoint, 1);
          waypoint_list.push_back(p);
        }  // end for every waypoint in segment

      }  // end for every segment in path
      new_tool_paths.push_back(sortAndSegment(waypoint_list, point_spacing));
    }  // end duplication of last tool_path but offset
  }    // end for every path in tool_paths
  return new_tool_paths;
}

}  // namespace tool_path_planner<|MERGE_RESOLUTION|>--- conflicted
+++ resolved
@@ -751,16 +751,9 @@
       last_wp = waypoint;
       last_dot = std::get<0>(waypoint_tuple);
     }
-<<<<<<< HEAD
     else if (dot_spacing > 1.3 * point_spacing && cart_spacing > 1.3 * point_spacing)  // only add extra if dot spacing
                                                                                        // is large
     {                                                                                  // start a new segment
-=======
-    // only add extra if dot spacing is large
-    else if (dot_spacing > 1.3 * point_spacing && cart_spacing > 1.3 * point_spacing)
-    {
-      // start a new segment
->>>>>>> 01bec84f
       if (seg.size() > 3)
       {
         new_tool_path.push_back(seg);  // throw away very short segments
@@ -774,11 +767,7 @@
     {  // skip unless last in list, significantly spaced from last waypoint, but not too far
       if (q == waypoint_list.size() - 1 && dot_spacing > .3 * point_spacing && cart_spacing < 1.3 * point_spacing)
       {
-<<<<<<< HEAD
-        //        seg.push_back(waypoint);  // keep the last on regardless of distance to proces up to the defined edges
-=======
         // seg.push_back(waypoint);  // keep the last on regardless of distance to proces up to the defined edges
->>>>>>> 01bec84f
         last_dot = std::get<0>(waypoint_tuple);
       }
     }
